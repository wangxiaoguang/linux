--- conflicted
+++ resolved
@@ -216,14 +216,8 @@
 		 * force rand to be an odd multiple of UDP_HTABLE_SIZE
 		 */
 		rand = (rand | 1) * (udptable->mask + 1);
-<<<<<<< HEAD
-		for (last = first + udptable->mask + 1;
-		     first != last;
-		     first++) {
-=======
 		last = first + udptable->mask + 1;
 		do {
->>>>>>> 2fbe74b9
 			hslot = udp_hashslot(udptable, net, first);
 			bitmap_zero(bitmap, PORTS_PER_CHAIN);
 			spin_lock_bh(&hslot->lock);
@@ -340,7 +334,6 @@
 		score = (sk->sk_family == PF_INET ? 1 : 0);
 		if (inet->inet_rcv_saddr) {
 			if (inet->inet_rcv_saddr != daddr)
-<<<<<<< HEAD
 				return -1;
 			score += 2;
 		}
@@ -382,11 +375,6 @@
 			return -1;
 
 		score = (sk->sk_family == PF_INET ? 1 : 0);
-=======
-				return -1;
-			score += 2;
-		}
->>>>>>> 2fbe74b9
 		if (inet->inet_daddr) {
 			if (inet->inet_daddr != saddr)
 				return -1;
@@ -406,47 +394,6 @@
 	return score;
 }
 
-<<<<<<< HEAD
-=======
-/*
- * In this second variant, we check (daddr, dport) matches (inet_rcv_sadd, inet_num)
- */
-#define SCORE2_MAX (1 + 2 + 2 + 2)
-static inline int compute_score2(struct sock *sk, struct net *net,
-				 __be32 saddr, __be16 sport,
-				 __be32 daddr, unsigned int hnum, int dif)
-{
-	int score = -1;
-
-	if (net_eq(sock_net(sk), net) && !ipv6_only_sock(sk)) {
-		struct inet_sock *inet = inet_sk(sk);
-
-		if (inet->inet_rcv_saddr != daddr)
-			return -1;
-		if (inet->inet_num != hnum)
-			return -1;
-
-		score = (sk->sk_family == PF_INET ? 1 : 0);
-		if (inet->inet_daddr) {
-			if (inet->inet_daddr != saddr)
-				return -1;
-			score += 2;
-		}
-		if (inet->inet_dport) {
-			if (inet->inet_dport != sport)
-				return -1;
-			score += 2;
-		}
-		if (sk->sk_bound_dev_if) {
-			if (sk->sk_bound_dev_if != dif)
-				return -1;
-			score += 2;
-		}
-	}
-	return score;
-}
-
->>>>>>> 2fbe74b9
 
 /* called with read_rcu_lock() */
 static struct sock *udp4_lib_lookup2(struct net *net,
