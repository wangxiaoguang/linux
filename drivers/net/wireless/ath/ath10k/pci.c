/*
 * Copyright (c) 2005-2011 Atheros Communications Inc.
 * Copyright (c) 2011-2013 Qualcomm Atheros, Inc.
 *
 * Permission to use, copy, modify, and/or distribute this software for any
 * purpose with or without fee is hereby granted, provided that the above
 * copyright notice and this permission notice appear in all copies.
 *
 * THE SOFTWARE IS PROVIDED "AS IS" AND THE AUTHOR DISCLAIMS ALL WARRANTIES
 * WITH REGARD TO THIS SOFTWARE INCLUDING ALL IMPLIED WARRANTIES OF
 * MERCHANTABILITY AND FITNESS. IN NO EVENT SHALL THE AUTHOR BE LIABLE FOR
 * ANY SPECIAL, DIRECT, INDIRECT, OR CONSEQUENTIAL DAMAGES OR ANY DAMAGES
 * WHATSOEVER RESULTING FROM LOSS OF USE, DATA OR PROFITS, WHETHER IN AN
 * ACTION OF CONTRACT, NEGLIGENCE OR OTHER TORTIOUS ACTION, ARISING OUT OF
 * OR IN CONNECTION WITH THE USE OR PERFORMANCE OF THIS SOFTWARE.
 */

#include <linux/pci.h>
#include <linux/module.h>
#include <linux/interrupt.h>
#include <linux/spinlock.h>

#include "core.h"
#include "debug.h"

#include "targaddrs.h"
#include "bmi.h"

#include "hif.h"
#include "htc.h"

#include "ce.h"
#include "pci.h"

static unsigned int ath10k_target_ps;
module_param(ath10k_target_ps, uint, 0644);
MODULE_PARM_DESC(ath10k_target_ps, "Enable ath10k Target (SoC) PS option");

#define QCA988X_2_0_DEVICE_ID	(0x003c)

static DEFINE_PCI_DEVICE_TABLE(ath10k_pci_id_table) = {
	{ PCI_VDEVICE(ATHEROS, QCA988X_2_0_DEVICE_ID) }, /* PCI-E QCA988X V2 */
	{0}
};

static int ath10k_pci_diag_read_access(struct ath10k *ar, u32 address,
				       u32 *data);

static void ath10k_pci_process_ce(struct ath10k *ar);
static int ath10k_pci_post_rx(struct ath10k *ar);
static int ath10k_pci_post_rx_pipe(struct ath10k_pci_pipe *pipe_info,
					     int num);
static void ath10k_pci_rx_pipe_cleanup(struct ath10k_pci_pipe *pipe_info);
static void ath10k_pci_stop_ce(struct ath10k *ar);
static void ath10k_pci_device_reset(struct ath10k *ar);
static int ath10k_pci_reset_target(struct ath10k *ar);
static int ath10k_pci_start_intr(struct ath10k *ar);
static void ath10k_pci_stop_intr(struct ath10k *ar);

static const struct ce_attr host_ce_config_wlan[] = {
	/* CE0: host->target HTC control and raw streams */
	{
		.flags = CE_ATTR_FLAGS,
		.src_nentries = 16,
		.src_sz_max = 256,
		.dest_nentries = 0,
	},

	/* CE1: target->host HTT + HTC control */
	{
		.flags = CE_ATTR_FLAGS,
		.src_nentries = 0,
		.src_sz_max = 512,
		.dest_nentries = 512,
	},

	/* CE2: target->host WMI */
	{
		.flags = CE_ATTR_FLAGS,
		.src_nentries = 0,
		.src_sz_max = 2048,
		.dest_nentries = 32,
	},

	/* CE3: host->target WMI */
	{
		.flags = CE_ATTR_FLAGS,
		.src_nentries = 32,
		.src_sz_max = 2048,
		.dest_nentries = 0,
	},

	/* CE4: host->target HTT */
	{
		.flags = CE_ATTR_FLAGS | CE_ATTR_DIS_INTR,
		.src_nentries = CE_HTT_H2T_MSG_SRC_NENTRIES,
		.src_sz_max = 256,
		.dest_nentries = 0,
	},

	/* CE5: unused */
	{
		.flags = CE_ATTR_FLAGS,
		.src_nentries = 0,
		.src_sz_max = 0,
		.dest_nentries = 0,
	},

	/* CE6: target autonomous hif_memcpy */
	{
		.flags = CE_ATTR_FLAGS,
		.src_nentries = 0,
		.src_sz_max = 0,
		.dest_nentries = 0,
	},

	/* CE7: ce_diag, the Diagnostic Window */
	{
		.flags = CE_ATTR_FLAGS,
		.src_nentries = 2,
		.src_sz_max = DIAG_TRANSFER_LIMIT,
		.dest_nentries = 2,
	},
};

/* Target firmware's Copy Engine configuration. */
static const struct ce_pipe_config target_ce_config_wlan[] = {
	/* CE0: host->target HTC control and raw streams */
	{
		.pipenum = 0,
		.pipedir = PIPEDIR_OUT,
		.nentries = 32,
		.nbytes_max = 256,
		.flags = CE_ATTR_FLAGS,
		.reserved = 0,
	},

	/* CE1: target->host HTT + HTC control */
	{
		.pipenum = 1,
		.pipedir = PIPEDIR_IN,
		.nentries = 32,
		.nbytes_max = 512,
		.flags = CE_ATTR_FLAGS,
		.reserved = 0,
	},

	/* CE2: target->host WMI */
	{
		.pipenum = 2,
		.pipedir = PIPEDIR_IN,
		.nentries = 32,
		.nbytes_max = 2048,
		.flags = CE_ATTR_FLAGS,
		.reserved = 0,
	},

	/* CE3: host->target WMI */
	{
		.pipenum = 3,
		.pipedir = PIPEDIR_OUT,
		.nentries = 32,
		.nbytes_max = 2048,
		.flags = CE_ATTR_FLAGS,
		.reserved = 0,
	},

	/* CE4: host->target HTT */
	{
		.pipenum = 4,
		.pipedir = PIPEDIR_OUT,
		.nentries = 256,
		.nbytes_max = 256,
		.flags = CE_ATTR_FLAGS,
		.reserved = 0,
	},

	/* NB: 50% of src nentries, since tx has 2 frags */

	/* CE5: unused */
	{
		.pipenum = 5,
		.pipedir = PIPEDIR_OUT,
		.nentries = 32,
		.nbytes_max = 2048,
		.flags = CE_ATTR_FLAGS,
		.reserved = 0,
	},

	/* CE6: Reserved for target autonomous hif_memcpy */
	{
		.pipenum = 6,
		.pipedir = PIPEDIR_INOUT,
		.nentries = 32,
		.nbytes_max = 4096,
		.flags = CE_ATTR_FLAGS,
		.reserved = 0,
	},

	/* CE7 used only by Host */
};

/*
 * Diagnostic read/write access is provided for startup/config/debug usage.
 * Caller must guarantee proper alignment, when applicable, and single user
 * at any moment.
 */
static int ath10k_pci_diag_read_mem(struct ath10k *ar, u32 address, void *data,
				    int nbytes)
{
	struct ath10k_pci *ar_pci = ath10k_pci_priv(ar);
	int ret = 0;
	u32 buf;
	unsigned int completed_nbytes, orig_nbytes, remaining_bytes;
	unsigned int id;
	unsigned int flags;
	struct ath10k_ce_pipe *ce_diag;
	/* Host buffer address in CE space */
	u32 ce_data;
	dma_addr_t ce_data_base = 0;
	void *data_buf = NULL;
	int i;

	/*
	 * This code cannot handle reads to non-memory space. Redirect to the
	 * register read fn but preserve the multi word read capability of
	 * this fn
	 */
	if (address < DRAM_BASE_ADDRESS) {
		if (!IS_ALIGNED(address, 4) ||
		    !IS_ALIGNED((unsigned long)data, 4))
			return -EIO;

		while ((nbytes >= 4) &&  ((ret = ath10k_pci_diag_read_access(
					   ar, address, (u32 *)data)) == 0)) {
			nbytes -= sizeof(u32);
			address += sizeof(u32);
			data += sizeof(u32);
		}
		return ret;
	}

	ce_diag = ar_pci->ce_diag;

	/*
	 * Allocate a temporary bounce buffer to hold caller's data
	 * to be DMA'ed from Target. This guarantees
	 *   1) 4-byte alignment
	 *   2) Buffer in DMA-able space
	 */
	orig_nbytes = nbytes;
	data_buf = (unsigned char *)pci_alloc_consistent(ar_pci->pdev,
							 orig_nbytes,
							 &ce_data_base);

	if (!data_buf) {
		ret = -ENOMEM;
		goto done;
	}
	memset(data_buf, 0, orig_nbytes);

	remaining_bytes = orig_nbytes;
	ce_data = ce_data_base;
	while (remaining_bytes) {
		nbytes = min_t(unsigned int, remaining_bytes,
			       DIAG_TRANSFER_LIMIT);

		ret = ath10k_ce_recv_buf_enqueue(ce_diag, NULL, ce_data);
		if (ret != 0)
			goto done;

		/* Request CE to send from Target(!) address to Host buffer */
		/*
		 * The address supplied by the caller is in the
		 * Target CPU virtual address space.
		 *
		 * In order to use this address with the diagnostic CE,
		 * convert it from Target CPU virtual address space
		 * to CE address space
		 */
		ath10k_pci_wake(ar);
		address = TARG_CPU_SPACE_TO_CE_SPACE(ar, ar_pci->mem,
						     address);
		ath10k_pci_sleep(ar);

		ret = ath10k_ce_send(ce_diag, NULL, (u32)address, nbytes, 0,
				 0);
		if (ret)
			goto done;

		i = 0;
		while (ath10k_ce_completed_send_next(ce_diag, NULL, &buf,
						     &completed_nbytes,
						     &id) != 0) {
			mdelay(1);
			if (i++ > DIAG_ACCESS_CE_TIMEOUT_MS) {
				ret = -EBUSY;
				goto done;
			}
		}

		if (nbytes != completed_nbytes) {
			ret = -EIO;
			goto done;
		}

		if (buf != (u32) address) {
			ret = -EIO;
			goto done;
		}

		i = 0;
		while (ath10k_ce_completed_recv_next(ce_diag, NULL, &buf,
						     &completed_nbytes,
						     &id, &flags) != 0) {
			mdelay(1);

			if (i++ > DIAG_ACCESS_CE_TIMEOUT_MS) {
				ret = -EBUSY;
				goto done;
			}
		}

		if (nbytes != completed_nbytes) {
			ret = -EIO;
			goto done;
		}

		if (buf != ce_data) {
			ret = -EIO;
			goto done;
		}

		remaining_bytes -= nbytes;
		address += nbytes;
		ce_data += nbytes;
	}

done:
	if (ret == 0) {
		/* Copy data from allocated DMA buf to caller's buf */
		WARN_ON_ONCE(orig_nbytes & 3);
		for (i = 0; i < orig_nbytes / sizeof(__le32); i++) {
			((u32 *)data)[i] =
				__le32_to_cpu(((__le32 *)data_buf)[i]);
		}
	} else
		ath10k_dbg(ATH10K_DBG_PCI, "%s failure (0x%x)\n",
			   __func__, address);

	if (data_buf)
		pci_free_consistent(ar_pci->pdev, orig_nbytes,
				    data_buf, ce_data_base);

	return ret;
}

/* Read 4-byte aligned data from Target memory or register */
static int ath10k_pci_diag_read_access(struct ath10k *ar, u32 address,
				       u32 *data)
{
	/* Assume range doesn't cross this boundary */
	if (address >= DRAM_BASE_ADDRESS)
		return ath10k_pci_diag_read_mem(ar, address, data, sizeof(u32));

	ath10k_pci_wake(ar);
	*data = ath10k_pci_read32(ar, address);
	ath10k_pci_sleep(ar);
	return 0;
}

static int ath10k_pci_diag_write_mem(struct ath10k *ar, u32 address,
				     const void *data, int nbytes)
{
	struct ath10k_pci *ar_pci = ath10k_pci_priv(ar);
	int ret = 0;
	u32 buf;
	unsigned int completed_nbytes, orig_nbytes, remaining_bytes;
	unsigned int id;
	unsigned int flags;
	struct ath10k_ce_pipe *ce_diag;
	void *data_buf = NULL;
	u32 ce_data;	/* Host buffer address in CE space */
	dma_addr_t ce_data_base = 0;
	int i;

	ce_diag = ar_pci->ce_diag;

	/*
	 * Allocate a temporary bounce buffer to hold caller's data
	 * to be DMA'ed to Target. This guarantees
	 *   1) 4-byte alignment
	 *   2) Buffer in DMA-able space
	 */
	orig_nbytes = nbytes;
	data_buf = (unsigned char *)pci_alloc_consistent(ar_pci->pdev,
							 orig_nbytes,
							 &ce_data_base);
	if (!data_buf) {
		ret = -ENOMEM;
		goto done;
	}

	/* Copy caller's data to allocated DMA buf */
	WARN_ON_ONCE(orig_nbytes & 3);
	for (i = 0; i < orig_nbytes / sizeof(__le32); i++)
		((__le32 *)data_buf)[i] = __cpu_to_le32(((u32 *)data)[i]);

	/*
	 * The address supplied by the caller is in the
	 * Target CPU virtual address space.
	 *
	 * In order to use this address with the diagnostic CE,
	 * convert it from
	 *    Target CPU virtual address space
	 * to
	 *    CE address space
	 */
	ath10k_pci_wake(ar);
	address = TARG_CPU_SPACE_TO_CE_SPACE(ar, ar_pci->mem, address);
	ath10k_pci_sleep(ar);

	remaining_bytes = orig_nbytes;
	ce_data = ce_data_base;
	while (remaining_bytes) {
		/* FIXME: check cast */
		nbytes = min_t(int, remaining_bytes, DIAG_TRANSFER_LIMIT);

		/* Set up to receive directly into Target(!) address */
		ret = ath10k_ce_recv_buf_enqueue(ce_diag, NULL, address);
		if (ret != 0)
			goto done;

		/*
		 * Request CE to send caller-supplied data that
		 * was copied to bounce buffer to Target(!) address.
		 */
		ret = ath10k_ce_send(ce_diag, NULL, (u32) ce_data,
				     nbytes, 0, 0);
		if (ret != 0)
			goto done;

		i = 0;
		while (ath10k_ce_completed_send_next(ce_diag, NULL, &buf,
						     &completed_nbytes,
						     &id) != 0) {
			mdelay(1);

			if (i++ > DIAG_ACCESS_CE_TIMEOUT_MS) {
				ret = -EBUSY;
				goto done;
			}
		}

		if (nbytes != completed_nbytes) {
			ret = -EIO;
			goto done;
		}

		if (buf != ce_data) {
			ret = -EIO;
			goto done;
		}

		i = 0;
		while (ath10k_ce_completed_recv_next(ce_diag, NULL, &buf,
						     &completed_nbytes,
						     &id, &flags) != 0) {
			mdelay(1);

			if (i++ > DIAG_ACCESS_CE_TIMEOUT_MS) {
				ret = -EBUSY;
				goto done;
			}
		}

		if (nbytes != completed_nbytes) {
			ret = -EIO;
			goto done;
		}

		if (buf != address) {
			ret = -EIO;
			goto done;
		}

		remaining_bytes -= nbytes;
		address += nbytes;
		ce_data += nbytes;
	}

done:
	if (data_buf) {
		pci_free_consistent(ar_pci->pdev, orig_nbytes, data_buf,
				    ce_data_base);
	}

	if (ret != 0)
		ath10k_dbg(ATH10K_DBG_PCI, "%s failure (0x%x)\n", __func__,
			   address);

	return ret;
}

/* Write 4B data to Target memory or register */
static int ath10k_pci_diag_write_access(struct ath10k *ar, u32 address,
					u32 data)
{
	/* Assume range doesn't cross this boundary */
	if (address >= DRAM_BASE_ADDRESS)
		return ath10k_pci_diag_write_mem(ar, address, &data,
						 sizeof(u32));

	ath10k_pci_wake(ar);
	ath10k_pci_write32(ar, address, data);
	ath10k_pci_sleep(ar);
	return 0;
}

static bool ath10k_pci_target_is_awake(struct ath10k *ar)
{
	void __iomem *mem = ath10k_pci_priv(ar)->mem;
	u32 val;
	val = ioread32(mem + PCIE_LOCAL_BASE_ADDRESS +
		       RTC_STATE_ADDRESS);
	return (RTC_STATE_V_GET(val) == RTC_STATE_V_ON);
}

static void ath10k_pci_wait(struct ath10k *ar)
{
	int n = 100;

	while (n-- && !ath10k_pci_target_is_awake(ar))
		msleep(10);

	if (n < 0)
		ath10k_warn("Unable to wakeup target\n");
}

int ath10k_do_pci_wake(struct ath10k *ar)
{
	struct ath10k_pci *ar_pci = ath10k_pci_priv(ar);
	void __iomem *pci_addr = ar_pci->mem;
	int tot_delay = 0;
	int curr_delay = 5;

	if (atomic_read(&ar_pci->keep_awake_count) == 0) {
		/* Force AWAKE */
		iowrite32(PCIE_SOC_WAKE_V_MASK,
			  pci_addr + PCIE_LOCAL_BASE_ADDRESS +
			  PCIE_SOC_WAKE_ADDRESS);
	}
	atomic_inc(&ar_pci->keep_awake_count);

	if (ar_pci->verified_awake)
		return 0;

	for (;;) {
		if (ath10k_pci_target_is_awake(ar)) {
			ar_pci->verified_awake = true;
			return 0;
		}

		if (tot_delay > PCIE_WAKE_TIMEOUT) {
			ath10k_warn("target took longer %d us to wake up (awake count %d)\n",
				    PCIE_WAKE_TIMEOUT,
				    atomic_read(&ar_pci->keep_awake_count));
			return -ETIMEDOUT;
		}

		udelay(curr_delay);
		tot_delay += curr_delay;

		if (curr_delay < 50)
			curr_delay += 5;
	}
}

void ath10k_do_pci_sleep(struct ath10k *ar)
{
	struct ath10k_pci *ar_pci = ath10k_pci_priv(ar);
	void __iomem *pci_addr = ar_pci->mem;

	if (atomic_dec_and_test(&ar_pci->keep_awake_count)) {
		/* Allow sleep */
		ar_pci->verified_awake = false;
		iowrite32(PCIE_SOC_WAKE_RESET,
			  pci_addr + PCIE_LOCAL_BASE_ADDRESS +
			  PCIE_SOC_WAKE_ADDRESS);
	}
}

/*
 * FIXME: Handle OOM properly.
 */
static inline
struct ath10k_pci_compl *get_free_compl(struct ath10k_pci_pipe *pipe_info)
{
	struct ath10k_pci_compl *compl = NULL;

	spin_lock_bh(&pipe_info->pipe_lock);
	if (list_empty(&pipe_info->compl_free)) {
		ath10k_warn("Completion buffers are full\n");
		goto exit;
	}
	compl = list_first_entry(&pipe_info->compl_free,
				 struct ath10k_pci_compl, list);
	list_del(&compl->list);
exit:
	spin_unlock_bh(&pipe_info->pipe_lock);
	return compl;
}

/* Called by lower (CE) layer when a send to Target completes. */
static void ath10k_pci_ce_send_done(struct ath10k_ce_pipe *ce_state)
{
	struct ath10k *ar = ce_state->ar;
	struct ath10k_pci *ar_pci = ath10k_pci_priv(ar);
	struct ath10k_pci_pipe *pipe_info =  &ar_pci->pipe_info[ce_state->id];
	struct ath10k_pci_compl *compl;
	void *transfer_context;
	u32 ce_data;
	unsigned int nbytes;
	unsigned int transfer_id;

	while (ath10k_ce_completed_send_next(ce_state, &transfer_context,
					     &ce_data, &nbytes,
					     &transfer_id) == 0) {
		compl = get_free_compl(pipe_info);
		if (!compl)
			break;

		compl->state = ATH10K_PCI_COMPL_SEND;
		compl->ce_state = ce_state;
		compl->pipe_info = pipe_info;
		compl->skb = transfer_context;
		compl->nbytes = nbytes;
		compl->transfer_id = transfer_id;
		compl->flags = 0;

		/*
		 * Add the completion to the processing queue.
		 */
		spin_lock_bh(&ar_pci->compl_lock);
		list_add_tail(&compl->list, &ar_pci->compl_process);
		spin_unlock_bh(&ar_pci->compl_lock);
	}

	ath10k_pci_process_ce(ar);
}

/* Called by lower (CE) layer when data is received from the Target. */
static void ath10k_pci_ce_recv_data(struct ath10k_ce_pipe *ce_state)
{
	struct ath10k *ar = ce_state->ar;
	struct ath10k_pci *ar_pci = ath10k_pci_priv(ar);
	struct ath10k_pci_pipe *pipe_info =  &ar_pci->pipe_info[ce_state->id];
	struct ath10k_pci_compl *compl;
	struct sk_buff *skb;
	void *transfer_context;
	u32 ce_data;
	unsigned int nbytes;
	unsigned int transfer_id;
	unsigned int flags;

	while (ath10k_ce_completed_recv_next(ce_state, &transfer_context,
					     &ce_data, &nbytes, &transfer_id,
					     &flags) == 0) {
		compl = get_free_compl(pipe_info);
		if (!compl)
			break;

		compl->state = ATH10K_PCI_COMPL_RECV;
		compl->ce_state = ce_state;
		compl->pipe_info = pipe_info;
		compl->skb = transfer_context;
		compl->nbytes = nbytes;
		compl->transfer_id = transfer_id;
		compl->flags = flags;

		skb = transfer_context;
		dma_unmap_single(ar->dev, ATH10K_SKB_CB(skb)->paddr,
				 skb->len + skb_tailroom(skb),
				 DMA_FROM_DEVICE);
		/*
		 * Add the completion to the processing queue.
		 */
		spin_lock_bh(&ar_pci->compl_lock);
		list_add_tail(&compl->list, &ar_pci->compl_process);
		spin_unlock_bh(&ar_pci->compl_lock);
	}

	ath10k_pci_process_ce(ar);
}

/* Send the first nbytes bytes of the buffer */
static int ath10k_pci_hif_send_head(struct ath10k *ar, u8 pipe_id,
				    unsigned int transfer_id,
				    unsigned int bytes, struct sk_buff *nbuf)
{
	struct ath10k_skb_cb *skb_cb = ATH10K_SKB_CB(nbuf);
	struct ath10k_pci *ar_pci = ath10k_pci_priv(ar);
	struct ath10k_pci_pipe *pipe_info = &(ar_pci->pipe_info[pipe_id]);
	struct ath10k_ce_pipe *ce_hdl = pipe_info->ce_hdl;
	unsigned int len;
	u32 flags = 0;
	int ret;

	len = min(bytes, nbuf->len);
	bytes -= len;

	if (len & 3)
		ath10k_warn("skb not aligned to 4-byte boundary (%d)\n", len);

	ath10k_dbg(ATH10K_DBG_PCI,
		   "pci send data vaddr %p paddr 0x%llx len %d as %d bytes\n",
		   nbuf->data, (unsigned long long) skb_cb->paddr,
		   nbuf->len, len);
	ath10k_dbg_dump(ATH10K_DBG_PCI_DUMP, NULL,
			"ath10k tx: data: ",
			nbuf->data, nbuf->len);

	ret = ath10k_ce_send(ce_hdl, nbuf, skb_cb->paddr, len, transfer_id,
			     flags);
	if (ret)
		ath10k_warn("CE send failed: %p\n", nbuf);

	return ret;
}

static u16 ath10k_pci_hif_get_free_queue_number(struct ath10k *ar, u8 pipe)
{
	struct ath10k_pci *ar_pci = ath10k_pci_priv(ar);
	return ath10k_ce_num_free_src_entries(ar_pci->pipe_info[pipe].ce_hdl);
}

static void ath10k_pci_hif_dump_area(struct ath10k *ar)
{
	u32 reg_dump_area = 0;
	u32 reg_dump_values[REG_DUMP_COUNT_QCA988X] = {};
	u32 host_addr;
	int ret;
	u32 i;

	ath10k_err("firmware crashed!\n");
	ath10k_err("hardware name %s version 0x%x\n",
		   ar->hw_params.name, ar->target_version);
	ath10k_err("firmware version: %u.%u.%u.%u\n", ar->fw_version_major,
		   ar->fw_version_minor, ar->fw_version_release,
		   ar->fw_version_build);

	host_addr = host_interest_item_address(HI_ITEM(hi_failure_state));
	if (ath10k_pci_diag_read_mem(ar, host_addr,
				     &reg_dump_area, sizeof(u32)) != 0) {
		ath10k_warn("could not read hi_failure_state\n");
		return;
	}

	ath10k_err("target register Dump Location: 0x%08X\n", reg_dump_area);

	ret = ath10k_pci_diag_read_mem(ar, reg_dump_area,
				       &reg_dump_values[0],
				       REG_DUMP_COUNT_QCA988X * sizeof(u32));
	if (ret != 0) {
		ath10k_err("could not dump FW Dump Area\n");
		return;
	}

	BUILD_BUG_ON(REG_DUMP_COUNT_QCA988X % 4);

	ath10k_err("target Register Dump\n");
	for (i = 0; i < REG_DUMP_COUNT_QCA988X; i += 4)
		ath10k_err("[%02d]: 0x%08X 0x%08X 0x%08X 0x%08X\n",
			   i,
			   reg_dump_values[i],
			   reg_dump_values[i + 1],
			   reg_dump_values[i + 2],
			   reg_dump_values[i + 3]);

	ieee80211_queue_work(ar->hw, &ar->restart_work);
}

static void ath10k_pci_hif_send_complete_check(struct ath10k *ar, u8 pipe,
					       int force)
{
	if (!force) {
		int resources;
		/*
		 * Decide whether to actually poll for completions, or just
		 * wait for a later chance.
		 * If there seem to be plenty of resources left, then just wait
		 * since checking involves reading a CE register, which is a
		 * relatively expensive operation.
		 */
		resources = ath10k_pci_hif_get_free_queue_number(ar, pipe);

		/*
		 * If at least 50% of the total resources are still available,
		 * don't bother checking again yet.
		 */
		if (resources > (host_ce_config_wlan[pipe].src_nentries >> 1))
			return;
	}
	ath10k_ce_per_engine_service(ar, pipe);
}

static void ath10k_pci_hif_set_callbacks(struct ath10k *ar,
					 struct ath10k_hif_cb *callbacks)
{
	struct ath10k_pci *ar_pci = ath10k_pci_priv(ar);

	ath10k_dbg(ATH10K_DBG_PCI, "%s\n", __func__);

	memcpy(&ar_pci->msg_callbacks_current, callbacks,
	       sizeof(ar_pci->msg_callbacks_current));
}

static int ath10k_pci_start_ce(struct ath10k *ar)
{
	struct ath10k_pci *ar_pci = ath10k_pci_priv(ar);
	struct ath10k_ce_pipe *ce_diag = ar_pci->ce_diag;
	const struct ce_attr *attr;
	struct ath10k_pci_pipe *pipe_info;
	struct ath10k_pci_compl *compl;
	int i, pipe_num, completions, disable_interrupts;

	spin_lock_init(&ar_pci->compl_lock);
	INIT_LIST_HEAD(&ar_pci->compl_process);

	for (pipe_num = 0; pipe_num < ar_pci->ce_count; pipe_num++) {
		pipe_info = &ar_pci->pipe_info[pipe_num];

		spin_lock_init(&pipe_info->pipe_lock);
		INIT_LIST_HEAD(&pipe_info->compl_free);

		/* Handle Diagnostic CE specially */
		if (pipe_info->ce_hdl == ce_diag)
			continue;

		attr = &host_ce_config_wlan[pipe_num];
		completions = 0;

		if (attr->src_nentries) {
			disable_interrupts = attr->flags & CE_ATTR_DIS_INTR;
			ath10k_ce_send_cb_register(pipe_info->ce_hdl,
						   ath10k_pci_ce_send_done,
						   disable_interrupts);
			completions += attr->src_nentries;
		}

		if (attr->dest_nentries) {
			ath10k_ce_recv_cb_register(pipe_info->ce_hdl,
						   ath10k_pci_ce_recv_data);
			completions += attr->dest_nentries;
		}

		if (completions == 0)
			continue;

		for (i = 0; i < completions; i++) {
			compl = kmalloc(sizeof(*compl), GFP_KERNEL);
			if (!compl) {
				ath10k_warn("No memory for completion state\n");
				ath10k_pci_stop_ce(ar);
				return -ENOMEM;
			}

			compl->state = ATH10K_PCI_COMPL_FREE;
			list_add_tail(&compl->list, &pipe_info->compl_free);
		}
	}

	return 0;
}

static void ath10k_pci_stop_ce(struct ath10k *ar)
{
	struct ath10k_pci *ar_pci = ath10k_pci_priv(ar);
	struct ath10k_pci_compl *compl;
	struct sk_buff *skb;
	int i;

	ath10k_ce_disable_interrupts(ar);

	/* Cancel the pending tasklet */
	tasklet_kill(&ar_pci->intr_tq);

	for (i = 0; i < CE_COUNT; i++)
		tasklet_kill(&ar_pci->pipe_info[i].intr);

	/* Mark pending completions as aborted, so that upper layers free up
	 * their associated resources */
	spin_lock_bh(&ar_pci->compl_lock);
	list_for_each_entry(compl, &ar_pci->compl_process, list) {
		skb = compl->skb;
		ATH10K_SKB_CB(skb)->is_aborted = true;
	}
	spin_unlock_bh(&ar_pci->compl_lock);
}

static void ath10k_pci_cleanup_ce(struct ath10k *ar)
{
	struct ath10k_pci *ar_pci = ath10k_pci_priv(ar);
	struct ath10k_pci_compl *compl, *tmp;
	struct ath10k_pci_pipe *pipe_info;
	struct sk_buff *netbuf;
	int pipe_num;

	/* Free pending completions. */
	spin_lock_bh(&ar_pci->compl_lock);
	if (!list_empty(&ar_pci->compl_process))
		ath10k_warn("pending completions still present! possible memory leaks.\n");

	list_for_each_entry_safe(compl, tmp, &ar_pci->compl_process, list) {
		list_del(&compl->list);
		netbuf = compl->skb;
		dev_kfree_skb_any(netbuf);
		kfree(compl);
	}
	spin_unlock_bh(&ar_pci->compl_lock);

	/* Free unused completions for each pipe. */
	for (pipe_num = 0; pipe_num < ar_pci->ce_count; pipe_num++) {
		pipe_info = &ar_pci->pipe_info[pipe_num];

		spin_lock_bh(&pipe_info->pipe_lock);
		list_for_each_entry_safe(compl, tmp,
					 &pipe_info->compl_free, list) {
			list_del(&compl->list);
			kfree(compl);
		}
		spin_unlock_bh(&pipe_info->pipe_lock);
	}
}

static void ath10k_pci_process_ce(struct ath10k *ar)
{
	struct ath10k_pci *ar_pci = ar->hif.priv;
	struct ath10k_hif_cb *cb = &ar_pci->msg_callbacks_current;
	struct ath10k_pci_compl *compl;
	struct sk_buff *skb;
	unsigned int nbytes;
	int ret, send_done = 0;

	/* Upper layers aren't ready to handle tx/rx completions in parallel so
	 * we must serialize all completion processing. */

	spin_lock_bh(&ar_pci->compl_lock);
	if (ar_pci->compl_processing) {
		spin_unlock_bh(&ar_pci->compl_lock);
		return;
	}
	ar_pci->compl_processing = true;
	spin_unlock_bh(&ar_pci->compl_lock);

	for (;;) {
		spin_lock_bh(&ar_pci->compl_lock);
		if (list_empty(&ar_pci->compl_process)) {
			spin_unlock_bh(&ar_pci->compl_lock);
			break;
		}
		compl = list_first_entry(&ar_pci->compl_process,
					 struct ath10k_pci_compl, list);
		list_del(&compl->list);
		spin_unlock_bh(&ar_pci->compl_lock);

		switch (compl->state) {
		case ATH10K_PCI_COMPL_SEND:
			cb->tx_completion(ar,
					  compl->skb,
					  compl->transfer_id);
			send_done = 1;
			break;
		case ATH10K_PCI_COMPL_RECV:
			ret = ath10k_pci_post_rx_pipe(compl->pipe_info, 1);
			if (ret) {
				ath10k_warn("Unable to post recv buffer for pipe: %d\n",
					    compl->pipe_info->pipe_num);
				break;
			}

			skb = compl->skb;
			nbytes = compl->nbytes;

			ath10k_dbg(ATH10K_DBG_PCI,
				   "ath10k_pci_ce_recv_data netbuf=%p  nbytes=%d\n",
				   skb, nbytes);
			ath10k_dbg_dump(ATH10K_DBG_PCI_DUMP, NULL,
					"ath10k rx: ", skb->data, nbytes);

			if (skb->len + skb_tailroom(skb) >= nbytes) {
				skb_trim(skb, 0);
				skb_put(skb, nbytes);
				cb->rx_completion(ar, skb,
						  compl->pipe_info->pipe_num);
			} else {
				ath10k_warn("rxed more than expected (nbytes %d, max %d)",
					    nbytes,
					    skb->len + skb_tailroom(skb));
			}
			break;
		case ATH10K_PCI_COMPL_FREE:
			ath10k_warn("free completion cannot be processed\n");
			break;
		default:
			ath10k_warn("invalid completion state (%d)\n",
				    compl->state);
			break;
		}

		compl->state = ATH10K_PCI_COMPL_FREE;

		/*
		 * Add completion back to the pipe's free list.
		 */
		spin_lock_bh(&compl->pipe_info->pipe_lock);
		list_add_tail(&compl->list, &compl->pipe_info->compl_free);
		spin_unlock_bh(&compl->pipe_info->pipe_lock);
	}

	spin_lock_bh(&ar_pci->compl_lock);
	ar_pci->compl_processing = false;
	spin_unlock_bh(&ar_pci->compl_lock);
}

/* TODO - temporary mapping while we have too few CE's */
static int ath10k_pci_hif_map_service_to_pipe(struct ath10k *ar,
					      u16 service_id, u8 *ul_pipe,
					      u8 *dl_pipe, int *ul_is_polled,
					      int *dl_is_polled)
{
	int ret = 0;

	/* polling for received messages not supported */
	*dl_is_polled = 0;

	switch (service_id) {
	case ATH10K_HTC_SVC_ID_HTT_DATA_MSG:
		/*
		 * Host->target HTT gets its own pipe, so it can be polled
		 * while other pipes are interrupt driven.
		 */
		*ul_pipe = 4;
		/*
		 * Use the same target->host pipe for HTC ctrl, HTC raw
		 * streams, and HTT.
		 */
		*dl_pipe = 1;
		break;

	case ATH10K_HTC_SVC_ID_RSVD_CTRL:
	case ATH10K_HTC_SVC_ID_TEST_RAW_STREAMS:
		/*
		 * Note: HTC_RAW_STREAMS_SVC is currently unused, and
		 * HTC_CTRL_RSVD_SVC could share the same pipe as the
		 * WMI services.  So, if another CE is needed, change
		 * this to *ul_pipe = 3, which frees up CE 0.
		 */
		/* *ul_pipe = 3; */
		*ul_pipe = 0;
		*dl_pipe = 1;
		break;

	case ATH10K_HTC_SVC_ID_WMI_DATA_BK:
	case ATH10K_HTC_SVC_ID_WMI_DATA_BE:
	case ATH10K_HTC_SVC_ID_WMI_DATA_VI:
	case ATH10K_HTC_SVC_ID_WMI_DATA_VO:

	case ATH10K_HTC_SVC_ID_WMI_CONTROL:
		*ul_pipe = 3;
		*dl_pipe = 2;
		break;

		/* pipe 5 unused   */
		/* pipe 6 reserved */
		/* pipe 7 reserved */

	default:
		ret = -1;
		break;
	}
	*ul_is_polled =
		(host_ce_config_wlan[*ul_pipe].flags & CE_ATTR_DIS_INTR) != 0;

	return ret;
}

static void ath10k_pci_hif_get_default_pipe(struct ath10k *ar,
						u8 *ul_pipe, u8 *dl_pipe)
{
	int ul_is_polled, dl_is_polled;

	(void)ath10k_pci_hif_map_service_to_pipe(ar,
						 ATH10K_HTC_SVC_ID_RSVD_CTRL,
						 ul_pipe,
						 dl_pipe,
						 &ul_is_polled,
						 &dl_is_polled);
}

static int ath10k_pci_post_rx_pipe(struct ath10k_pci_pipe *pipe_info,
				   int num)
{
	struct ath10k *ar = pipe_info->hif_ce_state;
	struct ath10k_pci *ar_pci = ath10k_pci_priv(ar);
	struct ath10k_ce_pipe *ce_state = pipe_info->ce_hdl;
	struct sk_buff *skb;
	dma_addr_t ce_data;
	int i, ret = 0;

	if (pipe_info->buf_sz == 0)
		return 0;

	for (i = 0; i < num; i++) {
		skb = dev_alloc_skb(pipe_info->buf_sz);
		if (!skb) {
			ath10k_warn("could not allocate skbuff for pipe %d\n",
				    num);
			ret = -ENOMEM;
			goto err;
		}

		WARN_ONCE((unsigned long)skb->data & 3, "unaligned skb");

		ce_data = dma_map_single(ar->dev, skb->data,
					 skb->len + skb_tailroom(skb),
					 DMA_FROM_DEVICE);

		if (unlikely(dma_mapping_error(ar->dev, ce_data))) {
			ath10k_warn("could not dma map skbuff\n");
			dev_kfree_skb_any(skb);
			ret = -EIO;
			goto err;
		}

		ATH10K_SKB_CB(skb)->paddr = ce_data;

		pci_dma_sync_single_for_device(ar_pci->pdev, ce_data,
					       pipe_info->buf_sz,
					       PCI_DMA_FROMDEVICE);

		ret = ath10k_ce_recv_buf_enqueue(ce_state, (void *)skb,
						 ce_data);
		if (ret) {
			ath10k_warn("could not enqueue to pipe %d (%d)\n",
				    num, ret);
			goto err;
		}
	}

	return ret;

err:
	ath10k_pci_rx_pipe_cleanup(pipe_info);
	return ret;
}

static int ath10k_pci_post_rx(struct ath10k *ar)
{
	struct ath10k_pci *ar_pci = ath10k_pci_priv(ar);
	struct ath10k_pci_pipe *pipe_info;
	const struct ce_attr *attr;
	int pipe_num, ret = 0;

	for (pipe_num = 0; pipe_num < ar_pci->ce_count; pipe_num++) {
		pipe_info = &ar_pci->pipe_info[pipe_num];
		attr = &host_ce_config_wlan[pipe_num];

		if (attr->dest_nentries == 0)
			continue;

		ret = ath10k_pci_post_rx_pipe(pipe_info,
					      attr->dest_nentries - 1);
		if (ret) {
			ath10k_warn("Unable to replenish recv buffers for pipe: %d\n",
				    pipe_num);

			for (; pipe_num >= 0; pipe_num--) {
				pipe_info = &ar_pci->pipe_info[pipe_num];
				ath10k_pci_rx_pipe_cleanup(pipe_info);
			}
			return ret;
		}
	}

	return 0;
}

static int ath10k_pci_hif_start(struct ath10k *ar)
{
	struct ath10k_pci *ar_pci = ath10k_pci_priv(ar);
	int ret;

	ret = ath10k_pci_start_ce(ar);
	if (ret) {
		ath10k_warn("could not start CE (%d)\n", ret);
		return ret;
	}

	/* Post buffers once to start things off. */
	ret = ath10k_pci_post_rx(ar);
	if (ret) {
		ath10k_warn("could not post rx pipes (%d)\n", ret);
		return ret;
	}

	ar_pci->started = 1;
	return 0;
}

static void ath10k_pci_rx_pipe_cleanup(struct ath10k_pci_pipe *pipe_info)
{
	struct ath10k *ar;
	struct ath10k_pci *ar_pci;
	struct ath10k_ce_pipe *ce_hdl;
	u32 buf_sz;
	struct sk_buff *netbuf;
	u32 ce_data;

	buf_sz = pipe_info->buf_sz;

	/* Unused Copy Engine */
	if (buf_sz == 0)
		return;

	ar = pipe_info->hif_ce_state;
	ar_pci = ath10k_pci_priv(ar);

	if (!ar_pci->started)
		return;

	ce_hdl = pipe_info->ce_hdl;

	while (ath10k_ce_revoke_recv_next(ce_hdl, (void **)&netbuf,
					  &ce_data) == 0) {
		dma_unmap_single(ar->dev, ATH10K_SKB_CB(netbuf)->paddr,
				 netbuf->len + skb_tailroom(netbuf),
				 DMA_FROM_DEVICE);
		dev_kfree_skb_any(netbuf);
	}
}

static void ath10k_pci_tx_pipe_cleanup(struct ath10k_pci_pipe *pipe_info)
{
	struct ath10k *ar;
	struct ath10k_pci *ar_pci;
	struct ath10k_ce_pipe *ce_hdl;
	struct sk_buff *netbuf;
	u32 ce_data;
	unsigned int nbytes;
	unsigned int id;
	u32 buf_sz;

	buf_sz = pipe_info->buf_sz;

	/* Unused Copy Engine */
	if (buf_sz == 0)
		return;

	ar = pipe_info->hif_ce_state;
	ar_pci = ath10k_pci_priv(ar);

	if (!ar_pci->started)
		return;

	ce_hdl = pipe_info->ce_hdl;

	while (ath10k_ce_cancel_send_next(ce_hdl, (void **)&netbuf,
					  &ce_data, &nbytes, &id) == 0) {
		/*
		 * Indicate the completion to higer layer to free
		 * the buffer
		 */
		ATH10K_SKB_CB(netbuf)->is_aborted = true;
		ar_pci->msg_callbacks_current.tx_completion(ar,
							    netbuf,
							    id);
	}
}

/*
 * Cleanup residual buffers for device shutdown:
 *    buffers that were enqueued for receive
 *    buffers that were to be sent
 * Note: Buffers that had completed but which were
 * not yet processed are on a completion queue. They
 * are handled when the completion thread shuts down.
 */
static void ath10k_pci_buffer_cleanup(struct ath10k *ar)
{
	struct ath10k_pci *ar_pci = ath10k_pci_priv(ar);
	int pipe_num;

	for (pipe_num = 0; pipe_num < ar_pci->ce_count; pipe_num++) {
		struct ath10k_pci_pipe *pipe_info;

		pipe_info = &ar_pci->pipe_info[pipe_num];
		ath10k_pci_rx_pipe_cleanup(pipe_info);
		ath10k_pci_tx_pipe_cleanup(pipe_info);
	}
}

static void ath10k_pci_ce_deinit(struct ath10k *ar)
{
	struct ath10k_pci *ar_pci = ath10k_pci_priv(ar);
	struct ath10k_pci_pipe *pipe_info;
	int pipe_num;

	for (pipe_num = 0; pipe_num < ar_pci->ce_count; pipe_num++) {
		pipe_info = &ar_pci->pipe_info[pipe_num];
		if (pipe_info->ce_hdl) {
			ath10k_ce_deinit(pipe_info->ce_hdl);
			pipe_info->ce_hdl = NULL;
			pipe_info->buf_sz = 0;
		}
	}
}

static void ath10k_pci_disable_irqs(struct ath10k *ar)
{
	struct ath10k_pci *ar_pci = ath10k_pci_priv(ar);
	int i;

	for (i = 0; i < max(1, ar_pci->num_msi_intrs); i++)
		disable_irq(ar_pci->pdev->irq + i);
}

static void ath10k_pci_hif_stop(struct ath10k *ar)
{
	struct ath10k_pci *ar_pci = ath10k_pci_priv(ar);

	ath10k_dbg(ATH10K_DBG_PCI, "%s\n", __func__);

	/* Irqs are never explicitly re-enabled. They are implicitly re-enabled
	 * by ath10k_pci_start_intr(). */
	ath10k_pci_disable_irqs(ar);

	ath10k_pci_stop_ce(ar);

	/* At this point, asynchronous threads are stopped, the target should
	 * not DMA nor interrupt. We process the leftovers and then free
	 * everything else up. */

	ath10k_pci_process_ce(ar);
	ath10k_pci_cleanup_ce(ar);
	ath10k_pci_buffer_cleanup(ar);

	ar_pci->started = 0;
}

static int ath10k_pci_hif_exchange_bmi_msg(struct ath10k *ar,
					   void *req, u32 req_len,
					   void *resp, u32 *resp_len)
{
	struct ath10k_pci *ar_pci = ath10k_pci_priv(ar);
	struct ath10k_pci_pipe *pci_tx = &ar_pci->pipe_info[BMI_CE_NUM_TO_TARG];
	struct ath10k_pci_pipe *pci_rx = &ar_pci->pipe_info[BMI_CE_NUM_TO_HOST];
	struct ath10k_ce_pipe *ce_tx = pci_tx->ce_hdl;
	struct ath10k_ce_pipe *ce_rx = pci_rx->ce_hdl;
	dma_addr_t req_paddr = 0;
	dma_addr_t resp_paddr = 0;
	struct bmi_xfer xfer = {};
	void *treq, *tresp = NULL;
	int ret = 0;

	if (resp && !resp_len)
		return -EINVAL;

	if (resp && resp_len && *resp_len == 0)
		return -EINVAL;

	treq = kmemdup(req, req_len, GFP_KERNEL);
	if (!treq)
		return -ENOMEM;

	req_paddr = dma_map_single(ar->dev, treq, req_len, DMA_TO_DEVICE);
	ret = dma_mapping_error(ar->dev, req_paddr);
	if (ret)
		goto err_dma;

	if (resp && resp_len) {
		tresp = kzalloc(*resp_len, GFP_KERNEL);
		if (!tresp) {
			ret = -ENOMEM;
			goto err_req;
		}

		resp_paddr = dma_map_single(ar->dev, tresp, *resp_len,
					    DMA_FROM_DEVICE);
		ret = dma_mapping_error(ar->dev, resp_paddr);
		if (ret)
			goto err_req;

		xfer.wait_for_resp = true;
		xfer.resp_len = 0;

		ath10k_ce_recv_buf_enqueue(ce_rx, &xfer, resp_paddr);
	}

	init_completion(&xfer.done);

	ret = ath10k_ce_send(ce_tx, &xfer, req_paddr, req_len, -1, 0);
	if (ret)
		goto err_resp;

	ret = wait_for_completion_timeout(&xfer.done,
					  BMI_COMMUNICATION_TIMEOUT_HZ);
	if (ret <= 0) {
		u32 unused_buffer;
		unsigned int unused_nbytes;
		unsigned int unused_id;

		ret = -ETIMEDOUT;
		ath10k_ce_cancel_send_next(ce_tx, NULL, &unused_buffer,
					   &unused_nbytes, &unused_id);
	} else {
		/* non-zero means we did not time out */
		ret = 0;
	}

err_resp:
	if (resp) {
		u32 unused_buffer;

		ath10k_ce_revoke_recv_next(ce_rx, NULL, &unused_buffer);
		dma_unmap_single(ar->dev, resp_paddr,
				 *resp_len, DMA_FROM_DEVICE);
	}
err_req:
	dma_unmap_single(ar->dev, req_paddr, req_len, DMA_TO_DEVICE);

	if (ret == 0 && resp_len) {
		*resp_len = min(*resp_len, xfer.resp_len);
		memcpy(resp, tresp, xfer.resp_len);
	}
err_dma:
	kfree(treq);
	kfree(tresp);

	return ret;
}

static void ath10k_pci_bmi_send_done(struct ath10k_ce_pipe *ce_state)
{
	struct bmi_xfer *xfer;
	u32 ce_data;
	unsigned int nbytes;
	unsigned int transfer_id;

	if (ath10k_ce_completed_send_next(ce_state, (void **)&xfer, &ce_data,
					  &nbytes, &transfer_id))
		return;

	if (xfer->wait_for_resp)
		return;

	complete(&xfer->done);
}

static void ath10k_pci_bmi_recv_data(struct ath10k_ce_pipe *ce_state)
{
	struct bmi_xfer *xfer;
	u32 ce_data;
	unsigned int nbytes;
	unsigned int transfer_id;
	unsigned int flags;

	if (ath10k_ce_completed_recv_next(ce_state, (void **)&xfer, &ce_data,
					  &nbytes, &transfer_id, &flags))
		return;

	if (!xfer->wait_for_resp) {
		ath10k_warn("unexpected: BMI data received; ignoring\n");
		return;
	}

	xfer->resp_len = nbytes;
	complete(&xfer->done);
}

/*
 * Map from service/endpoint to Copy Engine.
 * This table is derived from the CE_PCI TABLE, above.
 * It is passed to the Target at startup for use by firmware.
 */
static const struct service_to_pipe target_service_to_ce_map_wlan[] = {
	{
		 ATH10K_HTC_SVC_ID_WMI_DATA_VO,
		 PIPEDIR_OUT,		/* out = UL = host -> target */
		 3,
	},
	{
		 ATH10K_HTC_SVC_ID_WMI_DATA_VO,
		 PIPEDIR_IN,		/* in = DL = target -> host */
		 2,
	},
	{
		 ATH10K_HTC_SVC_ID_WMI_DATA_BK,
		 PIPEDIR_OUT,		/* out = UL = host -> target */
		 3,
	},
	{
		 ATH10K_HTC_SVC_ID_WMI_DATA_BK,
		 PIPEDIR_IN,		/* in = DL = target -> host */
		 2,
	},
	{
		 ATH10K_HTC_SVC_ID_WMI_DATA_BE,
		 PIPEDIR_OUT,		/* out = UL = host -> target */
		 3,
	},
	{
		 ATH10K_HTC_SVC_ID_WMI_DATA_BE,
		 PIPEDIR_IN,		/* in = DL = target -> host */
		 2,
	},
	{
		 ATH10K_HTC_SVC_ID_WMI_DATA_VI,
		 PIPEDIR_OUT,		/* out = UL = host -> target */
		 3,
	},
	{
		 ATH10K_HTC_SVC_ID_WMI_DATA_VI,
		 PIPEDIR_IN,		/* in = DL = target -> host */
		 2,
	},
	{
		 ATH10K_HTC_SVC_ID_WMI_CONTROL,
		 PIPEDIR_OUT,		/* out = UL = host -> target */
		 3,
	},
	{
		 ATH10K_HTC_SVC_ID_WMI_CONTROL,
		 PIPEDIR_IN,		/* in = DL = target -> host */
		 2,
	},
	{
		 ATH10K_HTC_SVC_ID_RSVD_CTRL,
		 PIPEDIR_OUT,		/* out = UL = host -> target */
		 0,		/* could be moved to 3 (share with WMI) */
	},
	{
		 ATH10K_HTC_SVC_ID_RSVD_CTRL,
		 PIPEDIR_IN,		/* in = DL = target -> host */
		 1,
	},
	{
		 ATH10K_HTC_SVC_ID_TEST_RAW_STREAMS,	/* not currently used */
		 PIPEDIR_OUT,		/* out = UL = host -> target */
		 0,
	},
	{
		 ATH10K_HTC_SVC_ID_TEST_RAW_STREAMS,	/* not currently used */
		 PIPEDIR_IN,		/* in = DL = target -> host */
		 1,
	},
	{
		 ATH10K_HTC_SVC_ID_HTT_DATA_MSG,
		 PIPEDIR_OUT,		/* out = UL = host -> target */
		 4,
	},
	{
		 ATH10K_HTC_SVC_ID_HTT_DATA_MSG,
		 PIPEDIR_IN,		/* in = DL = target -> host */
		 1,
	},

	/* (Additions here) */

	{				/* Must be last */
		 0,
		 0,
		 0,
	},
};

/*
 * Send an interrupt to the device to wake up the Target CPU
 * so it has an opportunity to notice any changed state.
 */
static int ath10k_pci_wake_target_cpu(struct ath10k *ar)
{
	int ret;
	u32 core_ctrl;

	ret = ath10k_pci_diag_read_access(ar, SOC_CORE_BASE_ADDRESS |
					      CORE_CTRL_ADDRESS,
					  &core_ctrl);
	if (ret) {
		ath10k_warn("Unable to read core ctrl\n");
		return ret;
	}

	/* A_INUM_FIRMWARE interrupt to Target CPU */
	core_ctrl |= CORE_CTRL_CPU_INTR_MASK;

	ret = ath10k_pci_diag_write_access(ar, SOC_CORE_BASE_ADDRESS |
					       CORE_CTRL_ADDRESS,
					   core_ctrl);
	if (ret)
		ath10k_warn("Unable to set interrupt mask\n");

	return ret;
}

static int ath10k_pci_init_config(struct ath10k *ar)
{
	u32 interconnect_targ_addr;
	u32 pcie_state_targ_addr = 0;
	u32 pipe_cfg_targ_addr = 0;
	u32 svc_to_pipe_map = 0;
	u32 pcie_config_flags = 0;
	u32 ealloc_value;
	u32 ealloc_targ_addr;
	u32 flag2_value;
	u32 flag2_targ_addr;
	int ret = 0;

	/* Download to Target the CE Config and the service-to-CE map */
	interconnect_targ_addr =
		host_interest_item_address(HI_ITEM(hi_interconnect_state));

	/* Supply Target-side CE configuration */
	ret = ath10k_pci_diag_read_access(ar, interconnect_targ_addr,
					  &pcie_state_targ_addr);
	if (ret != 0) {
		ath10k_err("Failed to get pcie state addr: %d\n", ret);
		return ret;
	}

	if (pcie_state_targ_addr == 0) {
		ret = -EIO;
		ath10k_err("Invalid pcie state addr\n");
		return ret;
	}

	ret = ath10k_pci_diag_read_access(ar, pcie_state_targ_addr +
					  offsetof(struct pcie_state,
						   pipe_cfg_addr),
					  &pipe_cfg_targ_addr);
	if (ret != 0) {
		ath10k_err("Failed to get pipe cfg addr: %d\n", ret);
		return ret;
	}

	if (pipe_cfg_targ_addr == 0) {
		ret = -EIO;
		ath10k_err("Invalid pipe cfg addr\n");
		return ret;
	}

	ret = ath10k_pci_diag_write_mem(ar, pipe_cfg_targ_addr,
				 target_ce_config_wlan,
				 sizeof(target_ce_config_wlan));

	if (ret != 0) {
		ath10k_err("Failed to write pipe cfg: %d\n", ret);
		return ret;
	}

	ret = ath10k_pci_diag_read_access(ar, pcie_state_targ_addr +
					  offsetof(struct pcie_state,
						   svc_to_pipe_map),
					  &svc_to_pipe_map);
	if (ret != 0) {
		ath10k_err("Failed to get svc/pipe map: %d\n", ret);
		return ret;
	}

	if (svc_to_pipe_map == 0) {
		ret = -EIO;
		ath10k_err("Invalid svc_to_pipe map\n");
		return ret;
	}

	ret = ath10k_pci_diag_write_mem(ar, svc_to_pipe_map,
				 target_service_to_ce_map_wlan,
				 sizeof(target_service_to_ce_map_wlan));
	if (ret != 0) {
		ath10k_err("Failed to write svc/pipe map: %d\n", ret);
		return ret;
	}

	ret = ath10k_pci_diag_read_access(ar, pcie_state_targ_addr +
					  offsetof(struct pcie_state,
						   config_flags),
					  &pcie_config_flags);
	if (ret != 0) {
		ath10k_err("Failed to get pcie config_flags: %d\n", ret);
		return ret;
	}

	pcie_config_flags &= ~PCIE_CONFIG_FLAG_ENABLE_L1;

	ret = ath10k_pci_diag_write_mem(ar, pcie_state_targ_addr +
				 offsetof(struct pcie_state, config_flags),
				 &pcie_config_flags,
				 sizeof(pcie_config_flags));
	if (ret != 0) {
		ath10k_err("Failed to write pcie config_flags: %d\n", ret);
		return ret;
	}

	/* configure early allocation */
	ealloc_targ_addr = host_interest_item_address(HI_ITEM(hi_early_alloc));

	ret = ath10k_pci_diag_read_access(ar, ealloc_targ_addr, &ealloc_value);
	if (ret != 0) {
		ath10k_err("Faile to get early alloc val: %d\n", ret);
		return ret;
	}

	/* first bank is switched to IRAM */
	ealloc_value |= ((HI_EARLY_ALLOC_MAGIC << HI_EARLY_ALLOC_MAGIC_SHIFT) &
			 HI_EARLY_ALLOC_MAGIC_MASK);
	ealloc_value |= ((1 << HI_EARLY_ALLOC_IRAM_BANKS_SHIFT) &
			 HI_EARLY_ALLOC_IRAM_BANKS_MASK);

	ret = ath10k_pci_diag_write_access(ar, ealloc_targ_addr, ealloc_value);
	if (ret != 0) {
		ath10k_err("Failed to set early alloc val: %d\n", ret);
		return ret;
	}

	/* Tell Target to proceed with initialization */
	flag2_targ_addr = host_interest_item_address(HI_ITEM(hi_option_flag2));

	ret = ath10k_pci_diag_read_access(ar, flag2_targ_addr, &flag2_value);
	if (ret != 0) {
		ath10k_err("Failed to get option val: %d\n", ret);
		return ret;
	}

	flag2_value |= HI_OPTION_EARLY_CFG_DONE;

	ret = ath10k_pci_diag_write_access(ar, flag2_targ_addr, flag2_value);
	if (ret != 0) {
		ath10k_err("Failed to set option val: %d\n", ret);
		return ret;
	}

	return 0;
}



static int ath10k_pci_ce_init(struct ath10k *ar)
{
	struct ath10k_pci *ar_pci = ath10k_pci_priv(ar);
	struct ath10k_pci_pipe *pipe_info;
	const struct ce_attr *attr;
	int pipe_num;

	for (pipe_num = 0; pipe_num < ar_pci->ce_count; pipe_num++) {
		pipe_info = &ar_pci->pipe_info[pipe_num];
		pipe_info->pipe_num = pipe_num;
		pipe_info->hif_ce_state = ar;
		attr = &host_ce_config_wlan[pipe_num];

		pipe_info->ce_hdl = ath10k_ce_init(ar, pipe_num, attr);
		if (pipe_info->ce_hdl == NULL) {
			ath10k_err("Unable to initialize CE for pipe: %d\n",
				   pipe_num);

			/* It is safe to call it here. It checks if ce_hdl is
			 * valid for each pipe */
			ath10k_pci_ce_deinit(ar);
			return -1;
		}

		if (pipe_num == ar_pci->ce_count - 1) {
			/*
			 * Reserve the ultimate CE for
			 * diagnostic Window support
			 */
			ar_pci->ce_diag =
			ar_pci->pipe_info[ar_pci->ce_count - 1].ce_hdl;
			continue;
		}

		pipe_info->buf_sz = (size_t) (attr->src_sz_max);
	}

	/*
	 * Initially, establish CE completion handlers for use with BMI.
	 * These are overwritten with generic handlers after we exit BMI phase.
	 */
	pipe_info = &ar_pci->pipe_info[BMI_CE_NUM_TO_TARG];
	ath10k_ce_send_cb_register(pipe_info->ce_hdl,
				   ath10k_pci_bmi_send_done, 0);

	pipe_info = &ar_pci->pipe_info[BMI_CE_NUM_TO_HOST];
	ath10k_ce_recv_cb_register(pipe_info->ce_hdl,
				   ath10k_pci_bmi_recv_data);

	return 0;
}

static void ath10k_pci_fw_interrupt_handler(struct ath10k *ar)
{
	struct ath10k_pci *ar_pci = ath10k_pci_priv(ar);
	u32 fw_indicator_address, fw_indicator;

	ath10k_pci_wake(ar);

	fw_indicator_address = ar_pci->fw_indicator_address;
	fw_indicator = ath10k_pci_read32(ar, fw_indicator_address);

	if (fw_indicator & FW_IND_EVENT_PENDING) {
		/* ACK: clear Target-side pending event */
		ath10k_pci_write32(ar, fw_indicator_address,
				   fw_indicator & ~FW_IND_EVENT_PENDING);

		if (ar_pci->started) {
			ath10k_pci_hif_dump_area(ar);
		} else {
			/*
			 * Probable Target failure before we're prepared
			 * to handle it.  Generally unexpected.
			 */
			ath10k_warn("early firmware event indicated\n");
		}
	}

	ath10k_pci_sleep(ar);
}

static int ath10k_pci_hif_power_up(struct ath10k *ar)
{
	struct ath10k_pci *ar_pci = ath10k_pci_priv(ar);
	int ret;

	ret = ath10k_pci_start_intr(ar);
	if (ret) {
		ath10k_err("could not start interrupt handling (%d)\n", ret);
		goto err;
	}

	/*
	 * Bring the target up cleanly.
	 *
	 * The target may be in an undefined state with an AUX-powered Target
	 * and a Host in WoW mode. If the Host crashes, loses power, or is
	 * restarted (without unloading the driver) then the Target is left
	 * (aux) powered and running. On a subsequent driver load, the Target
	 * is in an unexpected state. We try to catch that here in order to
	 * reset the Target and retry the probe.
	 */
	ath10k_pci_device_reset(ar);

	ret = ath10k_pci_reset_target(ar);
	if (ret)
		goto err_irq;

	if (!test_bit(ATH10K_PCI_FEATURE_SOC_POWER_SAVE, ar_pci->features))
		/* Force AWAKE forever */
		ath10k_do_pci_wake(ar);

	ret = ath10k_pci_ce_init(ar);
	if (ret)
		goto err_ps;

	ret = ath10k_pci_init_config(ar);
	if (ret)
		goto err_ce;

	ret = ath10k_pci_wake_target_cpu(ar);
	if (ret) {
		ath10k_err("could not wake up target CPU (%d)\n", ret);
		goto err_ce;
	}

	return 0;

err_ce:
	ath10k_pci_ce_deinit(ar);
err_ps:
	if (!test_bit(ATH10K_PCI_FEATURE_SOC_POWER_SAVE, ar_pci->features))
		ath10k_do_pci_sleep(ar);
err_irq:
	ath10k_pci_stop_intr(ar);
err:
	return ret;
}

static void ath10k_pci_hif_power_down(struct ath10k *ar)
{
	struct ath10k_pci *ar_pci = ath10k_pci_priv(ar);

	ath10k_pci_stop_intr(ar);

	ath10k_pci_ce_deinit(ar);
	if (!test_bit(ATH10K_PCI_FEATURE_SOC_POWER_SAVE, ar_pci->features))
		ath10k_do_pci_sleep(ar);
}

#ifdef CONFIG_PM

#define ATH10K_PCI_PM_CONTROL 0x44

static int ath10k_pci_hif_suspend(struct ath10k *ar)
{
	struct ath10k_pci *ar_pci = ath10k_pci_priv(ar);
	struct pci_dev *pdev = ar_pci->pdev;
	u32 val;

	pci_read_config_dword(pdev, ATH10K_PCI_PM_CONTROL, &val);

	if ((val & 0x000000ff) != 0x3) {
		pci_save_state(pdev);
		pci_disable_device(pdev);
		pci_write_config_dword(pdev, ATH10K_PCI_PM_CONTROL,
				       (val & 0xffffff00) | 0x03);
	}

	return 0;
}

static int ath10k_pci_hif_resume(struct ath10k *ar)
{
	struct ath10k_pci *ar_pci = ath10k_pci_priv(ar);
	struct pci_dev *pdev = ar_pci->pdev;
	u32 val;

	pci_read_config_dword(pdev, ATH10K_PCI_PM_CONTROL, &val);

	if ((val & 0x000000ff) != 0) {
		pci_restore_state(pdev);
		pci_write_config_dword(pdev, ATH10K_PCI_PM_CONTROL,
				       val & 0xffffff00);
		/*
		 * Suspend/Resume resets the PCI configuration space,
		 * so we have to re-disable the RETRY_TIMEOUT register (0x41)
		 * to keep PCI Tx retries from interfering with C3 CPU state
		 */
		pci_read_config_dword(pdev, 0x40, &val);

		if ((val & 0x0000ff00) != 0)
			pci_write_config_dword(pdev, 0x40, val & 0xffff00ff);
	}

	return 0;
}
#endif

static const struct ath10k_hif_ops ath10k_pci_hif_ops = {
	.send_head		= ath10k_pci_hif_send_head,
	.exchange_bmi_msg	= ath10k_pci_hif_exchange_bmi_msg,
	.start			= ath10k_pci_hif_start,
	.stop			= ath10k_pci_hif_stop,
	.map_service_to_pipe	= ath10k_pci_hif_map_service_to_pipe,
	.get_default_pipe	= ath10k_pci_hif_get_default_pipe,
	.send_complete_check	= ath10k_pci_hif_send_complete_check,
	.set_callbacks		= ath10k_pci_hif_set_callbacks,
	.get_free_queue_number	= ath10k_pci_hif_get_free_queue_number,
	.power_up		= ath10k_pci_hif_power_up,
	.power_down		= ath10k_pci_hif_power_down,
#ifdef CONFIG_PM
	.suspend		= ath10k_pci_hif_suspend,
	.resume			= ath10k_pci_hif_resume,
#endif
};

static void ath10k_pci_ce_tasklet(unsigned long ptr)
{
	struct ath10k_pci_pipe *pipe = (struct ath10k_pci_pipe *)ptr;
	struct ath10k_pci *ar_pci = pipe->ar_pci;

	ath10k_ce_per_engine_service(ar_pci->ar, pipe->pipe_num);
}

static void ath10k_msi_err_tasklet(unsigned long data)
{
	struct ath10k *ar = (struct ath10k *)data;

	ath10k_pci_fw_interrupt_handler(ar);
}

/*
 * Handler for a per-engine interrupt on a PARTICULAR CE.
 * This is used in cases where each CE has a private MSI interrupt.
 */
static irqreturn_t ath10k_pci_per_engine_handler(int irq, void *arg)
{
	struct ath10k *ar = arg;
	struct ath10k_pci *ar_pci = ath10k_pci_priv(ar);
	int ce_id = irq - ar_pci->pdev->irq - MSI_ASSIGN_CE_INITIAL;

	if (ce_id < 0 || ce_id >= ARRAY_SIZE(ar_pci->pipe_info)) {
		ath10k_warn("unexpected/invalid irq %d ce_id %d\n", irq, ce_id);
		return IRQ_HANDLED;
	}

	/*
	 * NOTE: We are able to derive ce_id from irq because we
	 * use a one-to-one mapping for CE's 0..5.
	 * CE's 6 & 7 do not use interrupts at all.
	 *
	 * This mapping must be kept in sync with the mapping
	 * used by firmware.
	 */
	tasklet_schedule(&ar_pci->pipe_info[ce_id].intr);
	return IRQ_HANDLED;
}

static irqreturn_t ath10k_pci_msi_fw_handler(int irq, void *arg)
{
	struct ath10k *ar = arg;
	struct ath10k_pci *ar_pci = ath10k_pci_priv(ar);

	tasklet_schedule(&ar_pci->msi_fw_err);
	return IRQ_HANDLED;
}

/*
 * Top-level interrupt handler for all PCI interrupts from a Target.
 * When a block of MSI interrupts is allocated, this top-level handler
 * is not used; instead, we directly call the correct sub-handler.
 */
static irqreturn_t ath10k_pci_interrupt_handler(int irq, void *arg)
{
	struct ath10k *ar = arg;
	struct ath10k_pci *ar_pci = ath10k_pci_priv(ar);

	if (ar_pci->num_msi_intrs == 0) {
		/*
		 * IMPORTANT: INTR_CLR regiser has to be set after
		 * INTR_ENABLE is set to 0, otherwise interrupt can not be
		 * really cleared.
		 */
		iowrite32(0, ar_pci->mem +
			  (SOC_CORE_BASE_ADDRESS |
			   PCIE_INTR_ENABLE_ADDRESS));
		iowrite32(PCIE_INTR_FIRMWARE_MASK |
			  PCIE_INTR_CE_MASK_ALL,
			  ar_pci->mem + (SOC_CORE_BASE_ADDRESS |
					 PCIE_INTR_CLR_ADDRESS));
		/*
		 * IMPORTANT: this extra read transaction is required to
		 * flush the posted write buffer.
		 */
		(void) ioread32(ar_pci->mem +
				(SOC_CORE_BASE_ADDRESS |
				 PCIE_INTR_ENABLE_ADDRESS));
	}

	tasklet_schedule(&ar_pci->intr_tq);

	return IRQ_HANDLED;
}

static void ath10k_pci_tasklet(unsigned long data)
{
	struct ath10k *ar = (struct ath10k *)data;
	struct ath10k_pci *ar_pci = ath10k_pci_priv(ar);

	ath10k_pci_fw_interrupt_handler(ar); /* FIXME: Handle FW error */
	ath10k_ce_per_engine_service_any(ar);

	if (ar_pci->num_msi_intrs == 0) {
		/* Enable Legacy PCI line interrupts */
		iowrite32(PCIE_INTR_FIRMWARE_MASK |
			  PCIE_INTR_CE_MASK_ALL,
			  ar_pci->mem + (SOC_CORE_BASE_ADDRESS |
					 PCIE_INTR_ENABLE_ADDRESS));
		/*
		 * IMPORTANT: this extra read transaction is required to
		 * flush the posted write buffer
		 */
		(void) ioread32(ar_pci->mem +
				(SOC_CORE_BASE_ADDRESS |
				 PCIE_INTR_ENABLE_ADDRESS));
	}
}

static int ath10k_pci_start_intr_msix(struct ath10k *ar, int num)
{
	struct ath10k_pci *ar_pci = ath10k_pci_priv(ar);
	int ret;
	int i;

	ret = pci_enable_msi_block(ar_pci->pdev, num);
	if (ret)
		return ret;

	ret = request_irq(ar_pci->pdev->irq + MSI_ASSIGN_FW,
			  ath10k_pci_msi_fw_handler,
			  IRQF_SHARED, "ath10k_pci", ar);
	if (ret) {
		ath10k_warn("request_irq(%d) failed %d\n",
			    ar_pci->pdev->irq + MSI_ASSIGN_FW, ret);

		pci_disable_msi(ar_pci->pdev);
		return ret;
	}

	for (i = MSI_ASSIGN_CE_INITIAL; i <= MSI_ASSIGN_CE_MAX; i++) {
		ret = request_irq(ar_pci->pdev->irq + i,
				  ath10k_pci_per_engine_handler,
				  IRQF_SHARED, "ath10k_pci", ar);
		if (ret) {
			ath10k_warn("request_irq(%d) failed %d\n",
				    ar_pci->pdev->irq + i, ret);

			for (i--; i >= MSI_ASSIGN_CE_INITIAL; i--)
				free_irq(ar_pci->pdev->irq + i, ar);

			free_irq(ar_pci->pdev->irq + MSI_ASSIGN_FW, ar);
			pci_disable_msi(ar_pci->pdev);
			return ret;
		}
	}

	ath10k_info("MSI-X interrupt handling (%d intrs)\n", num);
	return 0;
}

static int ath10k_pci_start_intr_msi(struct ath10k *ar)
{
	struct ath10k_pci *ar_pci = ath10k_pci_priv(ar);
	int ret;

	ret = pci_enable_msi(ar_pci->pdev);
	if (ret < 0)
		return ret;

	ret = request_irq(ar_pci->pdev->irq,
			  ath10k_pci_interrupt_handler,
			  IRQF_SHARED, "ath10k_pci", ar);
	if (ret < 0) {
		pci_disable_msi(ar_pci->pdev);
		return ret;
	}

	ath10k_info("MSI interrupt handling\n");
	return 0;
}

static int ath10k_pci_start_intr_legacy(struct ath10k *ar)
{
	struct ath10k_pci *ar_pci = ath10k_pci_priv(ar);
	int ret;

	ret = request_irq(ar_pci->pdev->irq,
			  ath10k_pci_interrupt_handler,
			  IRQF_SHARED, "ath10k_pci", ar);
	if (ret < 0)
		return ret;

	/*
	 * Make sure to wake the Target before enabling Legacy
	 * Interrupt.
	 */
	iowrite32(PCIE_SOC_WAKE_V_MASK,
		  ar_pci->mem + PCIE_LOCAL_BASE_ADDRESS +
		  PCIE_SOC_WAKE_ADDRESS);

	ath10k_pci_wait(ar);

	/*
	 * A potential race occurs here: The CORE_BASE write
	 * depends on target correctly decoding AXI address but
	 * host won't know when target writes BAR to CORE_CTRL.
	 * This write might get lost if target has NOT written BAR.
	 * For now, fix the race by repeating the write in below
	 * synchronization checking.
	 */
	iowrite32(PCIE_INTR_FIRMWARE_MASK |
		  PCIE_INTR_CE_MASK_ALL,
		  ar_pci->mem + (SOC_CORE_BASE_ADDRESS |
				 PCIE_INTR_ENABLE_ADDRESS));
	iowrite32(PCIE_SOC_WAKE_RESET,
		  ar_pci->mem + PCIE_LOCAL_BASE_ADDRESS +
		  PCIE_SOC_WAKE_ADDRESS);

	ath10k_info("legacy interrupt handling\n");
	return 0;
}

static int ath10k_pci_start_intr(struct ath10k *ar)
{
	struct ath10k_pci *ar_pci = ath10k_pci_priv(ar);
	int num = MSI_NUM_REQUEST;
	int ret;
	int i;

	tasklet_init(&ar_pci->intr_tq, ath10k_pci_tasklet, (unsigned long) ar);
	tasklet_init(&ar_pci->msi_fw_err, ath10k_msi_err_tasklet,
		     (unsigned long) ar);

	for (i = 0; i < CE_COUNT; i++) {
		ar_pci->pipe_info[i].ar_pci = ar_pci;
		tasklet_init(&ar_pci->pipe_info[i].intr,
			     ath10k_pci_ce_tasklet,
			     (unsigned long)&ar_pci->pipe_info[i]);
	}

	if (!test_bit(ATH10K_PCI_FEATURE_MSI_X, ar_pci->features))
		num = 1;

	if (num > 1) {
		ret = ath10k_pci_start_intr_msix(ar, num);
		if (ret == 0)
			goto exit;

		ath10k_warn("MSI-X didn't succeed (%d), trying MSI\n", ret);
		num = 1;
	}

	if (num == 1) {
		ret = ath10k_pci_start_intr_msi(ar);
		if (ret == 0)
			goto exit;

		ath10k_warn("MSI didn't succeed (%d), trying legacy INTR\n",
			    ret);
		num = 0;
	}

	ret = ath10k_pci_start_intr_legacy(ar);

exit:
	ar_pci->num_msi_intrs = num;
	ar_pci->ce_count = CE_COUNT;
	return ret;
}

static void ath10k_pci_stop_intr(struct ath10k *ar)
{
	struct ath10k_pci *ar_pci = ath10k_pci_priv(ar);
	int i;

	/* There's at least one interrupt irregardless whether its legacy INTR
	 * or MSI or MSI-X */
	for (i = 0; i < max(1, ar_pci->num_msi_intrs); i++)
		free_irq(ar_pci->pdev->irq + i, ar);

	if (ar_pci->num_msi_intrs > 0)
		pci_disable_msi(ar_pci->pdev);
}

static int ath10k_pci_reset_target(struct ath10k *ar)
{
	struct ath10k_pci *ar_pci = ath10k_pci_priv(ar);
	int wait_limit = 300; /* 3 sec */

	/* Wait for Target to finish initialization before we proceed. */
	iowrite32(PCIE_SOC_WAKE_V_MASK,
		  ar_pci->mem + PCIE_LOCAL_BASE_ADDRESS +
		  PCIE_SOC_WAKE_ADDRESS);

	ath10k_pci_wait(ar);

	while (wait_limit-- &&
	       !(ioread32(ar_pci->mem + FW_INDICATOR_ADDRESS) &
		 FW_IND_INITIALIZED)) {
		if (ar_pci->num_msi_intrs == 0)
			/* Fix potential race by repeating CORE_BASE writes */
			iowrite32(PCIE_INTR_FIRMWARE_MASK |
				  PCIE_INTR_CE_MASK_ALL,
				  ar_pci->mem + (SOC_CORE_BASE_ADDRESS |
						 PCIE_INTR_ENABLE_ADDRESS));
		mdelay(10);
	}

	if (wait_limit < 0) {
		ath10k_err("Target stalled\n");
		iowrite32(PCIE_SOC_WAKE_RESET,
			  ar_pci->mem + PCIE_LOCAL_BASE_ADDRESS +
			  PCIE_SOC_WAKE_ADDRESS);
		return -EIO;
	}

	iowrite32(PCIE_SOC_WAKE_RESET,
		  ar_pci->mem + PCIE_LOCAL_BASE_ADDRESS +
		  PCIE_SOC_WAKE_ADDRESS);

	return 0;
}

static void ath10k_pci_device_reset(struct ath10k *ar)
{
<<<<<<< HEAD
	struct ath10k_pci *ar_pci = ath10k_pci_priv(ar);
	void __iomem *mem = ar_pci->mem;
=======
>>>>>>> d8ec26d7
	int i;
	u32 val;

	if (!SOC_GLOBAL_RESET_ADDRESS)
		return;

	ath10k_pci_reg_write32(ar, PCIE_SOC_WAKE_ADDRESS,
			       PCIE_SOC_WAKE_V_MASK);
	for (i = 0; i < ATH_PCI_RESET_WAIT_MAX; i++) {
		if (ath10k_pci_target_is_awake(ar))
			break;
		msleep(1);
	}

	/* Put Target, including PCIe, into RESET. */
	val = ath10k_pci_reg_read32(ar, SOC_GLOBAL_RESET_ADDRESS);
	val |= 1;
	ath10k_pci_reg_write32(ar, SOC_GLOBAL_RESET_ADDRESS, val);

	for (i = 0; i < ATH_PCI_RESET_WAIT_MAX; i++) {
		if (ath10k_pci_reg_read32(ar, RTC_STATE_ADDRESS) &
					  RTC_STATE_COLD_RESET_MASK)
			break;
		msleep(1);
	}

	/* Pull Target, including PCIe, out of RESET. */
	val &= ~1;
	ath10k_pci_reg_write32(ar, SOC_GLOBAL_RESET_ADDRESS, val);

	for (i = 0; i < ATH_PCI_RESET_WAIT_MAX; i++) {
		if (!(ath10k_pci_reg_read32(ar, RTC_STATE_ADDRESS) &
					    RTC_STATE_COLD_RESET_MASK))
			break;
		msleep(1);
	}

	ath10k_pci_reg_write32(ar, PCIE_SOC_WAKE_ADDRESS, PCIE_SOC_WAKE_RESET);
}

static void ath10k_pci_dump_features(struct ath10k_pci *ar_pci)
{
	int i;

	for (i = 0; i < ATH10K_PCI_FEATURE_COUNT; i++) {
		if (!test_bit(i, ar_pci->features))
			continue;

		switch (i) {
		case ATH10K_PCI_FEATURE_MSI_X:
			ath10k_dbg(ATH10K_DBG_BOOT, "device supports MSI-X\n");
			break;
<<<<<<< HEAD
		case ATH10K_PCI_FEATURE_HW_1_0_WORKAROUND:
			ath10k_dbg(ATH10K_DBG_PCI, "QCA988X_1.0 workaround enabled\n");
=======
		case ATH10K_PCI_FEATURE_SOC_POWER_SAVE:
			ath10k_dbg(ATH10K_DBG_BOOT, "QCA98XX SoC power save enabled\n");
>>>>>>> d8ec26d7
			break;
		case ATH10K_PCI_FEATURE_SOC_POWER_SAVE:
			ath10k_dbg(ATH10K_DBG_PCI, "QCA98XX SoC power save enabled\n");
			break;
		}
	}
}

static int ath10k_pci_probe(struct pci_dev *pdev,
			    const struct pci_device_id *pci_dev)
{
	void __iomem *mem;
	int ret = 0;
	struct ath10k *ar;
	struct ath10k_pci *ar_pci;
	u32 lcr_val, chip_id;

	ath10k_dbg(ATH10K_DBG_PCI, "%s\n", __func__);

	ar_pci = kzalloc(sizeof(*ar_pci), GFP_KERNEL);
	if (ar_pci == NULL)
		return -ENOMEM;

	ar_pci->pdev = pdev;
	ar_pci->dev = &pdev->dev;

	switch (pci_dev->device) {
<<<<<<< HEAD
	case QCA988X_1_0_DEVICE_ID:
		set_bit(ATH10K_PCI_FEATURE_HW_1_0_WORKAROUND, ar_pci->features);
		break;
=======
>>>>>>> d8ec26d7
	case QCA988X_2_0_DEVICE_ID:
		set_bit(ATH10K_PCI_FEATURE_MSI_X, ar_pci->features);
		break;
	default:
		ret = -ENODEV;
		ath10k_err("Unknown device ID: %d\n", pci_dev->device);
		goto err_ar_pci;
	}

	if (ath10k_target_ps)
		set_bit(ATH10K_PCI_FEATURE_SOC_POWER_SAVE, ar_pci->features);

	ath10k_pci_dump_features(ar_pci);

	ar = ath10k_core_create(ar_pci, ar_pci->dev, &ath10k_pci_hif_ops);
	if (!ar) {
		ath10k_err("ath10k_core_create failed!\n");
		ret = -EINVAL;
		goto err_ar_pci;
	}

<<<<<<< HEAD
	/* Enable QCA988X_1.0 HW workarounds */
	if (test_bit(ATH10K_PCI_FEATURE_HW_1_0_WORKAROUND, ar_pci->features))
		spin_lock_init(&ar_pci->hw_v1_workaround_lock);

=======
>>>>>>> d8ec26d7
	ar_pci->ar = ar;
	ar_pci->fw_indicator_address = FW_INDICATOR_ADDRESS;
	atomic_set(&ar_pci->keep_awake_count, 0);

	pci_set_drvdata(pdev, ar);

	/*
	 * Without any knowledge of the Host, the Target may have been reset or
	 * power cycled and its Config Space may no longer reflect the PCI
	 * address space that was assigned earlier by the PCI infrastructure.
	 * Refresh it now.
	 */
	ret = pci_assign_resource(pdev, BAR_NUM);
	if (ret) {
		ath10k_err("cannot assign PCI space: %d\n", ret);
		goto err_ar;
	}

	ret = pci_enable_device(pdev);
	if (ret) {
		ath10k_err("cannot enable PCI device: %d\n", ret);
		goto err_ar;
	}

	/* Request MMIO resources */
	ret = pci_request_region(pdev, BAR_NUM, "ath");
	if (ret) {
		ath10k_err("PCI MMIO reservation error: %d\n", ret);
		goto err_device;
	}

	/*
	 * Target structures have a limit of 32 bit DMA pointers.
	 * DMA pointers can be wider than 32 bits by default on some systems.
	 */
	ret = pci_set_dma_mask(pdev, DMA_BIT_MASK(32));
	if (ret) {
		ath10k_err("32-bit DMA not available: %d\n", ret);
		goto err_region;
	}

	ret = pci_set_consistent_dma_mask(pdev, DMA_BIT_MASK(32));
	if (ret) {
		ath10k_err("cannot enable 32-bit consistent DMA\n");
		goto err_region;
	}

	/* Set bus master bit in PCI_COMMAND to enable DMA */
	pci_set_master(pdev);

	/*
	 * Temporary FIX: disable ASPM
	 * Will be removed after the OTP is programmed
	 */
	pci_read_config_dword(pdev, 0x80, &lcr_val);
	pci_write_config_dword(pdev, 0x80, (lcr_val & 0xffffff00));

	/* Arrange for access to Target SoC registers. */
	mem = pci_iomap(pdev, BAR_NUM, 0);
	if (!mem) {
		ath10k_err("PCI iomap error\n");
		ret = -EIO;
		goto err_master;
	}

	ar_pci->mem = mem;

	spin_lock_init(&ar_pci->ce_lock);

<<<<<<< HEAD
	ar_pci->cacheline_sz = dma_get_cache_alignment();

	ret = ath10k_core_register(ar);
=======
	ret = ath10k_do_pci_wake(ar);
	if (ret) {
		ath10k_err("Failed to get chip id: %d\n", ret);
		return ret;
	}

	chip_id = ath10k_pci_read32(ar,
				    RTC_SOC_BASE_ADDRESS + SOC_CHIP_ID_ADDRESS);

	ath10k_do_pci_sleep(ar);

	ath10k_dbg(ATH10K_DBG_BOOT, "boot pci_mem 0x%p\n", ar_pci->mem);

	ret = ath10k_core_register(ar, chip_id);
>>>>>>> d8ec26d7
	if (ret) {
		ath10k_err("could not register driver core (%d)\n", ret);
		goto err_iomap;
	}

	return 0;

err_iomap:
	pci_iounmap(pdev, mem);
err_master:
	pci_clear_master(pdev);
err_region:
	pci_release_region(pdev, BAR_NUM);
err_device:
	pci_disable_device(pdev);
err_ar:
	ath10k_core_destroy(ar);
err_ar_pci:
	/* call HIF PCI free here */
	kfree(ar_pci);

	return ret;
}

static void ath10k_pci_remove(struct pci_dev *pdev)
{
	struct ath10k *ar = pci_get_drvdata(pdev);
	struct ath10k_pci *ar_pci;

	ath10k_dbg(ATH10K_DBG_PCI, "%s\n", __func__);

	if (!ar)
		return;

	ar_pci = ath10k_pci_priv(ar);

	if (!ar_pci)
		return;

	tasklet_kill(&ar_pci->msi_fw_err);

	ath10k_core_unregister(ar);

	pci_iounmap(pdev, ar_pci->mem);
	pci_release_region(pdev, BAR_NUM);
	pci_clear_master(pdev);
	pci_disable_device(pdev);

	ath10k_core_destroy(ar);
	kfree(ar_pci);
}

MODULE_DEVICE_TABLE(pci, ath10k_pci_id_table);

static struct pci_driver ath10k_pci_driver = {
	.name = "ath10k_pci",
	.id_table = ath10k_pci_id_table,
	.probe = ath10k_pci_probe,
	.remove = ath10k_pci_remove,
};

static int __init ath10k_pci_init(void)
{
	int ret;

	ret = pci_register_driver(&ath10k_pci_driver);
	if (ret)
		ath10k_err("pci_register_driver failed [%d]\n", ret);

	return ret;
}
module_init(ath10k_pci_init);

static void __exit ath10k_pci_exit(void)
{
	pci_unregister_driver(&ath10k_pci_driver);
}

module_exit(ath10k_pci_exit);

MODULE_AUTHOR("Qualcomm Atheros");
MODULE_DESCRIPTION("Driver support for Atheros QCA988X PCIe devices");
MODULE_LICENSE("Dual BSD/GPL");
MODULE_FIRMWARE(QCA988X_HW_2_0_FW_DIR "/" QCA988X_HW_2_0_FW_FILE);
MODULE_FIRMWARE(QCA988X_HW_2_0_FW_DIR "/" QCA988X_HW_2_0_OTP_FILE);
MODULE_FIRMWARE(QCA988X_HW_2_0_FW_DIR "/" QCA988X_HW_2_0_BOARD_DATA_FILE);<|MERGE_RESOLUTION|>--- conflicted
+++ resolved
@@ -2280,11 +2280,6 @@
 
 static void ath10k_pci_device_reset(struct ath10k *ar)
 {
-<<<<<<< HEAD
-	struct ath10k_pci *ar_pci = ath10k_pci_priv(ar);
-	void __iomem *mem = ar_pci->mem;
-=======
->>>>>>> d8ec26d7
 	int i;
 	u32 val;
 
@@ -2337,16 +2332,8 @@
 		case ATH10K_PCI_FEATURE_MSI_X:
 			ath10k_dbg(ATH10K_DBG_BOOT, "device supports MSI-X\n");
 			break;
-<<<<<<< HEAD
-		case ATH10K_PCI_FEATURE_HW_1_0_WORKAROUND:
-			ath10k_dbg(ATH10K_DBG_PCI, "QCA988X_1.0 workaround enabled\n");
-=======
 		case ATH10K_PCI_FEATURE_SOC_POWER_SAVE:
 			ath10k_dbg(ATH10K_DBG_BOOT, "QCA98XX SoC power save enabled\n");
->>>>>>> d8ec26d7
-			break;
-		case ATH10K_PCI_FEATURE_SOC_POWER_SAVE:
-			ath10k_dbg(ATH10K_DBG_PCI, "QCA98XX SoC power save enabled\n");
 			break;
 		}
 	}
@@ -2371,12 +2358,6 @@
 	ar_pci->dev = &pdev->dev;
 
 	switch (pci_dev->device) {
-<<<<<<< HEAD
-	case QCA988X_1_0_DEVICE_ID:
-		set_bit(ATH10K_PCI_FEATURE_HW_1_0_WORKAROUND, ar_pci->features);
-		break;
-=======
->>>>>>> d8ec26d7
 	case QCA988X_2_0_DEVICE_ID:
 		set_bit(ATH10K_PCI_FEATURE_MSI_X, ar_pci->features);
 		break;
@@ -2398,13 +2379,6 @@
 		goto err_ar_pci;
 	}
 
-<<<<<<< HEAD
-	/* Enable QCA988X_1.0 HW workarounds */
-	if (test_bit(ATH10K_PCI_FEATURE_HW_1_0_WORKAROUND, ar_pci->features))
-		spin_lock_init(&ar_pci->hw_v1_workaround_lock);
-
-=======
->>>>>>> d8ec26d7
 	ar_pci->ar = ar;
 	ar_pci->fw_indicator_address = FW_INDICATOR_ADDRESS;
 	atomic_set(&ar_pci->keep_awake_count, 0);
@@ -2474,11 +2448,6 @@
 
 	spin_lock_init(&ar_pci->ce_lock);
 
-<<<<<<< HEAD
-	ar_pci->cacheline_sz = dma_get_cache_alignment();
-
-	ret = ath10k_core_register(ar);
-=======
 	ret = ath10k_do_pci_wake(ar);
 	if (ret) {
 		ath10k_err("Failed to get chip id: %d\n", ret);
@@ -2493,7 +2462,6 @@
 	ath10k_dbg(ATH10K_DBG_BOOT, "boot pci_mem 0x%p\n", ar_pci->mem);
 
 	ret = ath10k_core_register(ar, chip_id);
->>>>>>> d8ec26d7
 	if (ret) {
 		ath10k_err("could not register driver core (%d)\n", ret);
 		goto err_iomap;
